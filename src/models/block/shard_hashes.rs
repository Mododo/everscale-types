--- conflicted
+++ resolved
@@ -8,11 +8,7 @@
 
 /// A tree of the most recent descriptions for all currently existing shards
 /// for all workchains except the masterchain.
-<<<<<<< HEAD
-#[derive(Debug, Clone, Eq, PartialEq, Store, Load, Default)]
-=======
 #[derive(Debug, Default, Clone, Eq, PartialEq, Store, Load)]
->>>>>>> 0abd8155
 pub struct ShardHashes(Dict<i32, Cell>);
 
 impl ShardHashes {
